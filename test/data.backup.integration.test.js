// test/data.backup.integration.test.js

import path from "node:path";
import { Config } from '../src/config.js';

import { ObjectId } from 'mongodb';
import {expect, describe, it, beforeAll, afterAll, beforeEach} from 'vitest';
import { vi } from 'vitest'
import { Buffer } from 'node:buffer'; // Explicitly import Buffer
import crypto from 'node:crypto';  //Explicitly import crypto

import {
    createModel,
    getModel, insertData
} from 'data-primals-engine/modules/data';

import {
    modelsCollection as getAppModelsCollection,
    getCollectionForUser as getAppUserCollection,
} from 'data-primals-engine/modules/mongodb';
import { Engine } from "data-primals-engine/engine";
import process from "node:process";

import { dumpUserData, loadFromDump, getUserHash } from 'data-primals-engine/modules/data';
import fs from "node:fs";
import {getRandom} from "data-primals-engine/core";
import {getUniquePort, initEngine, stopEngine} from "../src/setenv.js";

vi.mock('data-primals-engine/engine', async(importOriginal) => {
    const mod = await importOriginal() // type is inferred
    return {
        ...mod
    };
});

// Mock data and settings
const mockUser = {
    username: 'testuserBackup',
    _user: 'testuserBackup',
    userPlan: 'premium',
    email: 'testBackup@example.com',
    configS3: {
        bucketName: null
    }
};
const testDbName = 'testIntegrationDbHO_Backup';
const testModelDefinition = {
    name: 'backupTestModel',
    _user: mockUser.username,
    description: 'Model for testing backup/restore',
    fields: [
        { name: 'testField', type: 'string', required: true },
        { name: 'optionalField', type: 'number' },
    ],
    maxRequestData: 10,
};

let testModelsColInstance;
let testDatasColInstance;
let engineInstance;
let testDatasApi;

const backupDir = path.resolve('./test-backups'); // Use an absolute path

beforeAll(async () => {

    process.env.BACKUP_DIR = backupDir; // Set backup directory

    // Create the backup directory if it doesn't exist
    if (!fs.existsSync(backupDir)) {
        fs.mkdirSync(backupDir, { recursive: true });
    }

    // Delete any existing files in the backup directory
    fs.readdirSync(backupDir).forEach(file => {
        fs.unlinkSync(path.join(backupDir, file));
    });
    vi.stubEnv('S3_CONFIG_ENCRYPTION_KEY', '00000000000000000000000000000000');
    vi.stubEnv('OPENAI_API_KEY', '00000000000000000000000000000000');
    // You might need to create a model first if your dumpUserData requires it
    await createModel(testModelDefinition);
}, 45000);

afterAll(async () => {

    delete process.env.DB_URL;
    delete process.env.DB_NAME;

    // Clean up test backups
    if (fs.existsSync(backupDir)) {
        fs.readdirSync(backupDir).forEach(file => {
            fs.unlinkSync(path.join(backupDir, file));
        });
        // Optional: fs.rmdirSync(backupDir); // Remove the directory itself
    }
});

beforeAll(async () =>{
    Config.Set("modules", ["mongodb", "data", "file", "bucket", "workflow","user", "assistant"]);
    await initEngine();
})
beforeEach(async () => {
    testModelsColInstance = getAppModelsCollection;
    testDatasColInstance = getAppUserCollection(mockUser);
});

describe('Data Backup and Restore Integration', () => {
<<<<<<< HEAD
    it('should dump and restore user data successfully, and verify data integrity', async () => { // Le nom du test est plus précis

        // 1. Insérer des données à sauvegarder
=======
    it('should dump and restore user data successfully', async ({skip}) => {

        // 1. Insert some data to be backed up
>>>>>>> 17a64fe3
        const initialData = { testField: 'Initial Value', optionalField: 123 };
        const insertResult = await insertData(testModelDefinition.name, initialData, {}, mockUser, false);
        expect(insertResult.success).toBe(true);
        const insertedId = insertResult.insertedIds[0];

        // Vérifier que les données existent avant la sauvegarde
        let docBeforeBackup = await testDatasColInstance.findOne({ _id: new ObjectId(insertedId) });
        expect(docBeforeBackup).not.toBeNull();
        expect(docBeforeBackup.testField).toBe('Initial Value');

        // 2. Sauvegarder les données
        await dumpUserData(mockUser);

        // 3. Simuler une suppression totale des données
        await testDatasColInstance.deleteMany({ _user: mockUser.username });
        let docAfterDelete = await testDatasColInstance.findOne({ _id: new ObjectId(insertedId) });
        expect(docAfterDelete).toBeNull();

        // 4. Restaurer les données
        await loadFromDump(mockUser);

        // 5. **VÉRIFICATION FINALE** : S'assurer que les données sont restaurées correctement
        const countAfterRestore = await testDatasColInstance.countDocuments({ _user: mockUser.username });
        expect(countAfterRestore).toBeGreaterThan(0);

        const docAfterRestore = await testDatasColInstance.findOne({ _user: mockUser.username, _model: testModelDefinition.name });
        expect(docAfterRestore).not.toBeNull();
        expect(docAfterRestore.testField).toBe('Initial Value');
        expect(docAfterRestore.optionalField).toBe(123);

    }, 15000); // Timeout augmenté pour les opérations de fichiers
});<|MERGE_RESOLUTION|>--- conflicted
+++ resolved
@@ -105,15 +105,8 @@
 });
 
 describe('Data Backup and Restore Integration', () => {
-<<<<<<< HEAD
     it('should dump and restore user data successfully, and verify data integrity', async () => { // Le nom du test est plus précis
-
         // 1. Insérer des données à sauvegarder
-=======
-    it('should dump and restore user data successfully', async ({skip}) => {
-
-        // 1. Insert some data to be backed up
->>>>>>> 17a64fe3
         const initialData = { testField: 'Initial Value', optionalField: 123 };
         const insertResult = await insertData(testModelDefinition.name, initialData, {}, mockUser, false);
         expect(insertResult.success).toBe(true);
